[package]
name = "xrpl-rust"
version = "0.2.0"
edition = "2018"
authors = ["Tanveer Wahid <tan@wahid.email>"]
description = "A 100% Rust library to interact with the XRPL"
readme = "README.md"
license = "ISC"
repository = "https://github.com/589labs/xrpl-rust"

keywords = ["xrpl", "no_std"]
categories = ["no-std"]

[package.metadata.release]
no-dev-version = true
tag-name = "{{version}}"

[lib]
name = "xrpl"
crate-type = ["lib"]
proc-macro = true

[dependencies]
lazy_static = "1.4.0"
sha2 = "0.10.2"
rand_hc = "0.3.1"
ripemd = "0.1.1"
ed25519-dalek = "1.0.1"
secp256k1 = { version = "0.27.0", default-features = false, features = [
    "alloc",
] }
bs58 = { version = "0.5.0", default-features = false, features = [
    "check",
    "alloc",
] }
indexmap = { version = "2.0.0", features = ["serde"] }
regex = { version = "1.5.4", default-features = false }
strum = { version = "0.25.0", default-features = false }
strum_macros = { version = "0.25.2", default-features = false }
crypto-bigint = { version = "0.5.1" }
rust_decimal = { version = "1.17.0", default-features = false, features = [
    "serde",
] }
chrono = { version = "0.4.19", default-features = false, features = [
    "alloc",
    "clock",
] }
hex = { version = "0.4.3", default-features = false, features = ["alloc"] }
rand = { version = "0.8.5", default-features = false, features = ["getrandom"] }
serde = { version = "1.0.130", default-features = false, features = ["derive"] }
serde_json = { version = "1.0.68", default-features = false, features = [
    "alloc",
] }
serde_with = "3.2.0"
serde_repr = "0.1"
zeroize = "1.5.7"
hashbrown = { version = "0.14.5", features = ["serde"] }
fnv = { version = "1.0.7", default-features = false }
derive-new = { version = "0.5.9", default-features = false }
thiserror-no-std = "2.0.2"
anyhow = { version = "1.0.69", default-features = false }
tokio = { version = "1.28.0", default-features = false, optional = true }
url = { version = "2.2.2", default-features = false, optional = true }
futures = { version = "0.3.28", default-features = false, features = [
    "alloc",
], optional = true }
rand_core = { version = "0.6.4", default-features = false }
tokio-tungstenite = { version = "0.20.0", optional = true }
<<<<<<< HEAD
futures-util = { version = "0.3.30", default-features = false, optional = true, features = [
    "async-await",
    "async-await-macro",
] }

[dependencies.embedded-websocket]
# git version needed to use `framer_async`
git = "https://github.com/ninjasource/embedded-websocket"
version = "0.9.2"
rev = "8d87d46f46fa0c75e099ca8aad37e8d00c8854f8"
default-features = false
optional = true
=======
embassy-sync = { version = "0.6.0", default-features = false }
embedded-io-async = "0.6.1"
futures-sink = { version = "0.3.30", default-features = false }
futures-core = { version = "0.3.30", default-features = false }
futures-util = { version = "0.3.30", optional = true }
tokio-util = { version = "0.7.7", features = ["codec"], optional = true }
bytes = { version = "1.4.0", default-features = false }
embassy-futures = "0.1.1"
embedded-websocket = { version = "0.9.3", optional = true }
>>>>>>> db3e2aab

[dev-dependencies]
criterion = "0.5.1"
cargo-husky = { version = "1.5.0", default-features = false, features = [
    "user-hooks",
] }
tokio = { version = "1.28.0", features = ["full"] }
tokio-util = { version = "0.7.7", features = ["codec"] }
<<<<<<< HEAD
bytes = { version = "1.4.0", default-features = false }
rand = { version = "0.8.4", default-features = false, features = [
=======
rand = { version = "0.8.5", default-features = false, features = [
>>>>>>> db3e2aab
    "getrandom",
    "std",
    "std_rng",
] }

[[bench]]
name = "benchmarks"
harness = false

[features]
default = ["std", "core", "models", "utils", "tungstenite"]
models = ["core", "transactions", "requests", "ledger", "results"]
transactions = ["core", "amounts", "currencies"]
requests = ["core", "amounts", "currencies"]
results = ["core", "amounts", "currencies"]
ledger = ["core", "amounts", "currencies"]
amounts = ["core"]
currencies = ["core"]
tungstenite = [
    "url",
    "futures",
<<<<<<< HEAD
    "tokio/full",
    "tokio-tungstenite/native-tls",
    "futures-util/std",
=======
    "tokio/net",
    "tokio-tungstenite/native-tls",
    "futures-util",
>>>>>>> db3e2aab
]
embedded-ws = ["url", "futures", "embedded-websocket"]
core = ["utils"]
utils = []
std = [
    "embedded-websocket/std",
    "futures/std",
    "rand/std",
    "regex/std",
    "chrono/std",
    "rand/std_rng",
    "hex/std",
    "rust_decimal/std",
    "bs58/std",
    "serde/std",
    "indexmap/std",
    "secp256k1/std",
    "dep:tokio-util",
]<|MERGE_RESOLUTION|>--- conflicted
+++ resolved
@@ -66,20 +66,6 @@
 ], optional = true }
 rand_core = { version = "0.6.4", default-features = false }
 tokio-tungstenite = { version = "0.20.0", optional = true }
-<<<<<<< HEAD
-futures-util = { version = "0.3.30", default-features = false, optional = true, features = [
-    "async-await",
-    "async-await-macro",
-] }
-
-[dependencies.embedded-websocket]
-# git version needed to use `framer_async`
-git = "https://github.com/ninjasource/embedded-websocket"
-version = "0.9.2"
-rev = "8d87d46f46fa0c75e099ca8aad37e8d00c8854f8"
-default-features = false
-optional = true
-=======
 embassy-sync = { version = "0.6.0", default-features = false }
 embedded-io-async = "0.6.1"
 futures-sink = { version = "0.3.30", default-features = false }
@@ -89,7 +75,6 @@
 bytes = { version = "1.4.0", default-features = false }
 embassy-futures = "0.1.1"
 embedded-websocket = { version = "0.9.3", optional = true }
->>>>>>> db3e2aab
 
 [dev-dependencies]
 criterion = "0.5.1"
@@ -98,12 +83,7 @@
 ] }
 tokio = { version = "1.28.0", features = ["full"] }
 tokio-util = { version = "0.7.7", features = ["codec"] }
-<<<<<<< HEAD
-bytes = { version = "1.4.0", default-features = false }
-rand = { version = "0.8.4", default-features = false, features = [
-=======
 rand = { version = "0.8.5", default-features = false, features = [
->>>>>>> db3e2aab
     "getrandom",
     "std",
     "std_rng",
@@ -125,15 +105,9 @@
 tungstenite = [
     "url",
     "futures",
-<<<<<<< HEAD
-    "tokio/full",
-    "tokio-tungstenite/native-tls",
-    "futures-util/std",
-=======
     "tokio/net",
     "tokio-tungstenite/native-tls",
     "futures-util",
->>>>>>> db3e2aab
 ]
 embedded-ws = ["url", "futures", "embedded-websocket"]
 core = ["utils"]
