--- conflicted
+++ resolved
@@ -31,21 +31,12 @@
 pub mod core;
 pub mod macros;
 #[cfg(any(
-<<<<<<< HEAD
     feature = "amounts",
     feature = "currencies",
     feature = "ledger",
     feature = "requests",
     feature = "results",
     feature = "transactions"
-=======
-    feature = "currencies",
-    feature = "amounts",
-    feature = "requests",
-    feature = "results",
-    feature = "ledger",
-    feature = "transactions",
->>>>>>> 070b3da6
 ))]
 pub mod models;
 #[cfg(feature = "utils")]
