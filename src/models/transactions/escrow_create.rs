use crate::Err;
use alloc::vec::Vec;
use anyhow::Result;
use serde::{Deserialize, Serialize};
use serde_with::skip_serializing_none;

<<<<<<< HEAD
use alloc::string::ToString;

use crate::models::transactions::XRPLEscrowCreateException;
use crate::models::{
    model::Model, Amount, EscrowCreateError, Memo, Signer, Transaction, TransactionType,
=======
use crate::models::amount::XRPAmount;
use crate::models::{
    exceptions::{EscrowCreateException, XRPLModelException, XRPLTransactionException},
    model::Model,
    EscrowCreateError, Memo, Signer, Transaction, TransactionType,
>>>>>>> 79dacab6
};

/// Creates an Escrow, which sequests XRP until the escrow process either finishes or is canceled.
///
/// See EscrowCreate:
/// `<https://xrpl.org/escrowcreate.html>`
#[skip_serializing_none]
#[derive(Debug, Serialize, Deserialize, PartialEq, Eq, Clone)]
#[serde(rename_all = "PascalCase")]
pub struct EscrowCreate<'a> {
    // The base fields for all transaction models.
    //
    // See Transaction Types:
    // `<https://xrpl.org/transaction-types.html>`
    //
    // See Transaction Common Fields:
    // `<https://xrpl.org/transaction-common-fields.html>`
    /// The type of transaction.
    #[serde(default = "TransactionType::escrow_create")]
    pub transaction_type: TransactionType,
    /// The unique address of the account that initiated the transaction.
    pub account: &'a str,
    /// Integer amount of XRP, in drops, to be destroyed as a cost
    /// for distributing this transaction to the network. Some
    /// transaction types have different minimum requirements.
    /// See Transaction Cost for details.
    pub fee: Option<XRPAmount<'a>>,
    /// The sequence number of the account sending the transaction.
    /// A transaction is only valid if the Sequence number is exactly
    /// 1 greater than the previous transaction from the same account.
    /// The special case 0 means the transaction is using a Ticket instead.
    pub sequence: Option<u32>,
    /// Highest ledger index this transaction can appear in.
    /// Specifying this field places a strict upper limit on how long
    /// the transaction can wait to be validated or rejected.
    /// See Reliable Transaction Submission for more details.
    pub last_ledger_sequence: Option<u32>,
    /// Hash value identifying another transaction. If provided, this
    /// transaction is only valid if the sending account's
    /// previously-sent transaction matches the provided hash.
    #[serde(rename = "AccountTxnID")]
    pub account_txn_id: Option<&'a str>,
    /// Hex representation of the public key that corresponds to the
    /// private key used to sign this transaction. If an empty string,
    /// indicates a multi-signature is present in the Signers field instead.
    pub signing_pub_key: Option<&'a str>,
    /// Arbitrary integer used to identify the reason for this
    /// payment, or a sender on whose behalf this transaction
    /// is made. Conventionally, a refund should specify the initial
    /// payment's SourceTag as the refund payment's DestinationTag.
    pub source_tag: Option<u32>,
    /// The sequence number of the ticket to use in place
    /// of a Sequence number. If this is provided, Sequence must
    /// be 0. Cannot be used with AccountTxnID.
    pub ticket_sequence: Option<u32>,
    /// The signature that verifies this transaction as originating
    /// from the account it says it is from.
    pub txn_signature: Option<&'a str>,
    /// Set of bit-flags for this transaction.
    pub flags: Option<u32>,
    /// Additional arbitrary information used to identify this transaction.
    pub memos: Option<Vec<Memo<'a>>>,
    /// Arbitrary integer used to identify the reason for this
    /// payment, or a sender on whose behalf this transaction is
    /// made. Conventionally, a refund should specify the initial
    /// payment's SourceTag as the refund payment's DestinationTag.
    pub signers: Option<Vec<Signer<'a>>>,
    /// The custom fields for the EscrowCreate model.
    ///
    /// See EscrowCreate fields:
    /// `<https://xrpl.org/escrowcreate.html#escrowcreate-flags>`
    pub amount: XRPAmount<'a>,
    pub destination: &'a str,
    pub destination_tag: Option<u32>,
    pub cancel_after: Option<u32>,
    pub finish_after: Option<u32>,
    pub condition: Option<&'a str>,
}

impl<'a> Default for EscrowCreate<'a> {
    fn default() -> Self {
        Self {
            transaction_type: TransactionType::EscrowCreate,
            account: Default::default(),
            fee: Default::default(),
            sequence: Default::default(),
            last_ledger_sequence: Default::default(),
            account_txn_id: Default::default(),
            signing_pub_key: Default::default(),
            source_tag: Default::default(),
            ticket_sequence: Default::default(),
            txn_signature: Default::default(),
            flags: Default::default(),
            memos: Default::default(),
            signers: Default::default(),
            amount: Default::default(),
            destination: Default::default(),
            destination_tag: Default::default(),
            cancel_after: Default::default(),
            finish_after: Default::default(),
            condition: Default::default(),
        }
    }
}

impl<'a: 'static> Model for EscrowCreate<'a> {
    fn get_errors(&self) -> Result<()> {
        match self._get_finish_after_error() {
            Ok(_) => Ok(()),
            Err(error) => Err!(error),
        }
    }
}

impl<'a> Transaction for EscrowCreate<'a> {
    fn get_transaction_type(&self) -> TransactionType {
        self.transaction_type.clone()
    }
}

impl<'a> EscrowCreateError for EscrowCreate<'a> {
    fn _get_finish_after_error(&self) -> Result<(), XRPLEscrowCreateException> {
        if let (Some(finish_after), Some(cancel_after)) = (self.finish_after, self.cancel_after) {
            if finish_after >= cancel_after {
                Err(XRPLEscrowCreateException::ValueBelowValue {
                    field1: "cancel_after",
                    field2: "finish_after",
                    field1_val: cancel_after,
                    field2_val: finish_after,
                    resource: "",
                })
            } else {
                Ok(())
            }
        } else {
            Ok(())
        }
    }
}

impl<'a> EscrowCreate<'a> {
    fn new(
        account: &'a str,
        amount: XRPAmount<'a>,
        destination: &'a str,
        fee: Option<XRPAmount<'a>>,
        sequence: Option<u32>,
        last_ledger_sequence: Option<u32>,
        account_txn_id: Option<&'a str>,
        signing_pub_key: Option<&'a str>,
        source_tag: Option<u32>,
        ticket_sequence: Option<u32>,
        txn_signature: Option<&'a str>,
        memos: Option<Vec<Memo<'a>>>,
        signers: Option<Vec<Signer<'a>>>,
        destination_tag: Option<u32>,
        cancel_after: Option<u32>,
        finish_after: Option<u32>,
        condition: Option<&'a str>,
    ) -> Self {
        Self {
            transaction_type: TransactionType::EscrowCreate,
            account,
            fee,
            sequence,
            last_ledger_sequence,
            account_txn_id,
            signing_pub_key,
            source_tag,
            ticket_sequence,
            txn_signature,
            flags: None,
            memos,
            signers,
            amount,
            destination,
            destination_tag,
            cancel_after,
            finish_after,
            condition,
        }
    }
}

#[cfg(test)]
mod test_escrow_create_errors {
<<<<<<< HEAD
    use crate::models::{Amount, Model, TransactionType};

    use alloc::borrow::Cow;
    use alloc::string::ToString;
=======
    use crate::models::{
        exceptions::{EscrowCreateException, XRPLModelException, XRPLTransactionException},
        Model, TransactionType,
    };

    use crate::models::amount::XRPAmount;
>>>>>>> 79dacab6

    use super::EscrowCreate;

    #[test]
    fn test_cancel_after_error() {
        let escrow_create = EscrowCreate {
            transaction_type: TransactionType::EscrowCreate,
            account: "rU4EE1FskCPJw5QkLx1iGgdWiJa6HeqYyb",
            fee: None,
            sequence: None,
            last_ledger_sequence: None,
            account_txn_id: None,
            signing_pub_key: None,
            source_tag: None,
            ticket_sequence: None,
            txn_signature: None,
            flags: None,
            memos: None,
            signers: None,
            amount: XRPAmount::from("100000000"),
            destination: "rU4EE1FskCPJw5QkLx1iGgdWiJa6HeqYyb",
            destination_tag: None,
            cancel_after: Some(13298498),
            finish_after: Some(14359039),
            condition: None,
        };

        assert_eq!(
            escrow_create.validate().unwrap_err().to_string().as_str(),
            "The value of the field `cancel_after` is not allowed to be below the value of the field `finish_after` (max 14359039, found 13298498). For more information see: "
        );
    }
}

#[cfg(test)]
mod test_serde {
    use super::*;

    #[test]
    fn test_serialize() {
        let default_txn = EscrowCreate::new(
            "rf1BiGeXwwQoi8Z2ueFYTEXSwuJYfV2Jpn",
            XRPAmount::from("10000"),
            "rsA2LpzuawewSBQXkiju3YQTMzW13pAAdW",
            None,
            None,
            None,
            None,
            None,
            Some(11747),
            None,
            None,
            None,
            None,
            Some(23480),
            Some(533257958),
            Some(533171558),
            Some("A0258020E3B0C44298FC1C149AFBF4C8996FB92427AE41E4649B934CA495991B7852B855810100"),
        );
        let default_json = r#"{"TransactionType":"EscrowCreate","Account":"rf1BiGeXwwQoi8Z2ueFYTEXSwuJYfV2Jpn","SourceTag":11747,"Amount":"10000","Destination":"rsA2LpzuawewSBQXkiju3YQTMzW13pAAdW","DestinationTag":23480,"CancelAfter":533257958,"FinishAfter":533171558,"Condition":"A0258020E3B0C44298FC1C149AFBF4C8996FB92427AE41E4649B934CA495991B7852B855810100"}"#;

        let txn_as_string = serde_json::to_string(&default_txn).unwrap();
        let txn_json = txn_as_string.as_str();

        assert_eq!(txn_json, default_json);
    }

    #[test]
    fn test_deserialize() {
        let default_txn = EscrowCreate::new(
            "rf1BiGeXwwQoi8Z2ueFYTEXSwuJYfV2Jpn",
            XRPAmount::from("10000"),
            "rsA2LpzuawewSBQXkiju3YQTMzW13pAAdW",
            None,
            None,
            None,
            None,
            None,
            Some(11747),
            None,
            None,
            None,
            None,
            Some(23480),
            Some(533257958),
            Some(533171558),
            Some("A0258020E3B0C44298FC1C149AFBF4C8996FB92427AE41E4649B934CA495991B7852B855810100"),
        );
        let default_json = r#"{"TransactionType":"EscrowCreate","Account":"rf1BiGeXwwQoi8Z2ueFYTEXSwuJYfV2Jpn","Amount":"10000","Destination":"rsA2LpzuawewSBQXkiju3YQTMzW13pAAdW","CancelAfter":533257958,"FinishAfter":533171558,"Condition":"A0258020E3B0C44298FC1C149AFBF4C8996FB92427AE41E4649B934CA495991B7852B855810100","DestinationTag":23480,"SourceTag":11747}"#;

        let txn_as_obj: EscrowCreate = serde_json::from_str(default_json).unwrap();

        assert_eq!(txn_as_obj, default_txn);
    }
}<|MERGE_RESOLUTION|>--- conflicted
+++ resolved
@@ -4,20 +4,11 @@
 use serde::{Deserialize, Serialize};
 use serde_with::skip_serializing_none;
 
-<<<<<<< HEAD
 use alloc::string::ToString;
 
+use crate::models::amount::XRPAmount;
 use crate::models::transactions::XRPLEscrowCreateException;
-use crate::models::{
-    model::Model, Amount, EscrowCreateError, Memo, Signer, Transaction, TransactionType,
-=======
-use crate::models::amount::XRPAmount;
-use crate::models::{
-    exceptions::{EscrowCreateException, XRPLModelException, XRPLTransactionException},
-    model::Model,
-    EscrowCreateError, Memo, Signer, Transaction, TransactionType,
->>>>>>> 79dacab6
-};
+use crate::models::{model::Model, EscrowCreateError, Memo, Signer, Transaction, TransactionType};
 
 /// Creates an Escrow, which sequests XRP until the escrow process either finishes or is canceled.
 ///
@@ -203,19 +194,11 @@
 
 #[cfg(test)]
 mod test_escrow_create_errors {
-<<<<<<< HEAD
-    use crate::models::{Amount, Model, TransactionType};
-
+    use crate::models::{amount::Amount, Model, TransactionType};
+
+    use crate::models::amount::XRPAmount;
     use alloc::borrow::Cow;
     use alloc::string::ToString;
-=======
-    use crate::models::{
-        exceptions::{EscrowCreateException, XRPLModelException, XRPLTransactionException},
-        Model, TransactionType,
-    };
-
-    use crate::models::amount::XRPAmount;
->>>>>>> 79dacab6
 
     use super::EscrowCreate;
 
@@ -253,6 +236,7 @@
 #[cfg(test)]
 mod test_serde {
     use super::*;
+    use alloc::borrow::Cow::Borrowed;
 
     #[test]
     fn test_serialize() {
