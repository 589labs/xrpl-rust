//! Top-level modules for the models package.
//!
//! Order of models:
//! 1. Type of model
//! 2. Required common fields in alphabetical order
//! 3. Optional common fields in alphabetical order
//! 4. Required specific fields in alphabetical order
//! 5. Optional specific fields in alphabetical order

pub mod exceptions;
pub mod ledger;
pub mod model;
#[allow(clippy::too_many_arguments)]
pub mod requests;
#[allow(clippy::too_many_arguments)]
pub mod transactions;

pub mod amount;
pub mod currency;
pub mod response;
pub mod utils;

use derive_new::new;
pub use model::Model;
use serde::ser::SerializeMap;

<<<<<<< HEAD
use crate::_serde::currency_xrp;

=======
use crate::_serde::HashMap;
>>>>>>> bc57e6d4
use crate::serde_with_tag;

use crate::models::currency::{Currency, XRP};
use crate::models::requests::{XRPLChannelAuthorizeException, XRPLLedgerEntryException};
use crate::models::transactions::{
    XRPLAccountSetException, XRPLCheckCashException, XRPLDepositPreauthException,
    XRPLEscrowCreateException, XRPLEscrowFinishException, XRPLNFTokenAcceptOfferException,
    XRPLNFTokenCancelOfferException, XRPLNFTokenCreateOfferException, XRPLNFTokenMintException,
    XRPLPaymentException, XRPLSignerListSetException, XRPLUNLModifyException,
};
use serde::{Deserialize, Serialize};
use serde_with::skip_serializing_none;
use strum_macros::AsRefStr;
use strum_macros::{Display, EnumIter};

use self::transactions::account_set::AccountSetFlag;
use self::transactions::nftoken_create_offer::NFTokenCreateOfferFlag;
use self::transactions::nftoken_mint::NFTokenMintFlag;
use self::transactions::offer_create::OfferCreateFlag;
use self::transactions::payment::PaymentFlag;
use self::transactions::payment_channel_claim::PaymentChannelClaimFlag;
use self::transactions::pseudo_transactions::enable_amendment::EnableAmendmentFlag;
use self::transactions::trust_set::TrustSetFlag;

/// Represents the different options for the `method`
/// field in a request.
#[derive(Debug, Eq, PartialEq, Clone, Serialize, Deserialize, Display, EnumIter)]
#[strum(serialize_all = "snake_case")]
#[serde(rename_all = "snake_case")]
pub enum RequestMethod {
    // Account methods
    AccountChannels,
    AccountCurrencies,
    AccountInfo,
    AccountLines,
    AccountNfts,
    AccountObjects,
    AccountOffers,
    AccountTx,
    GatewayBalances,
    NoRippleCheck,

    // Transaction methods
    Sign,
    SignFor,
    Submit,
    SubmitMultisigned,
    TransactionEntry,
    Tx,

    // Channel methods
    ChannelAuthorize,
    ChannelVerify,

    // Path methods
    BookOffers,
    DepositAuthorized,
    NftBuyOffers,
    NftSellOffers,
    PathFind,
    RipplePathFind,

    // Ledger methods
    Ledger,
    LedgerClosed,
    LedgerCurrent,
    LedgerData,
    LedgerEntry,

    // Subscription methods
    Subscribe,
    Unsubscribe,

    // Server info methods
    Fee,
    Manifest,
    ServerInfo,
    ServerState,

    // Utility methods
    Ping,
    Random,
}

#[derive(Debug, Eq, PartialEq, Clone, Serialize, Deserialize, Display, AsRefStr)]
pub enum Flag {
    AccountSet(AccountSetFlag),
    NFTokenCreateOffer(NFTokenCreateOfferFlag),
    NFTokenMint(NFTokenMintFlag),
    OfferCreate(OfferCreateFlag),
    Payment(PaymentFlag),
    PaymentChannelClaim(PaymentChannelClaimFlag),
    TrustSet(TrustSetFlag),
    EnableAmendment(EnableAmendmentFlag),
}

/// Represents the object types that an AccountObjects
/// Request can ask for.
#[derive(Debug, Eq, PartialEq, Clone, Serialize, Deserialize, Display)]
#[strum(serialize_all = "snake_case")]
#[serde(rename_all = "snake_case")]
#[serde(tag = "type")]
pub enum AccountObjectType {
    Check,
    DepositPreauth,
    Escrow,
    Offer,
    PaymentChannel,
    SignerList,
    RippleState,
    Ticket,
}

<<<<<<< HEAD
/// Specifies a currency.
#[derive(Debug, Clone, Serialize, Deserialize, PartialEq, Eq)]
#[serde(untagged)]
pub enum Currency {
    /// Specifies an issued currency.
    IssuedCurrency {
        currency: Cow<'static, str>,
        issuer: Cow<'static, str>,
    },
    /// Specifies XRP.
    #[serde(with = "currency_xrp")]
    Xrp,
}

impl Default for Currency {
    fn default() -> Self {
        Self::Xrp
    }
}

impl Currency {
    /// Check wether the defined currency is XRP.
    fn is_xrp(&self) -> bool {
        match self {
            Currency::IssuedCurrency {
                currency: _,
                issuer: _,
            } => false,
            Currency::Xrp => true,
        }
    }
}

/// Specifies a currency amount.
///
/// See Specifying Currency Amounts:
/// `<https://xrpl.org/currency-formats.html#specifying-currency-amounts>`
#[derive(Debug, Clone, Serialize, Deserialize, PartialEq, Eq)]
#[serde(untagged)]
pub enum Amount {
    /// Specifies an amount in an issued currency.
    IssuedCurrency {
        currency: Cow<'static, str>,
        issuer: Cow<'static, str>,
        value: Cow<'static, str>,
    },
    /// Specifies an amount in XRP.
    Xrp(Cow<'static, str>),
}

impl Default for Amount {
    fn default() -> Self {
        Self::Xrp(Cow::Borrowed("()"))
    }
}

impl Amount {
    /// Returns the specified currency value as `u32`.
    fn get_value_as_u32(&self) -> u32 {
        match self {
            Amount::IssuedCurrency {
                currency: _,
                issuer: _,
                value,
            } => {
                let value_as_u32: u32 = value
                    .as_ref()
                    .parse()
                    .expect("Could not parse u32 from `value`");
                value_as_u32
            }
            Amount::Xrp(value) => {
                let value_as_u32: u32 = value
                    .as_ref()
                    .parse()
                    .expect("Could not parse u32 from `value`");
                value_as_u32
            }
        }
    }

    /// Check wether the defined currency amount is a XRP amount.
    fn is_xrp(&self) -> bool {
        match self {
            Amount::IssuedCurrency {
                currency: _,
                issuer: _,
                value: _,
            } => false,
            Amount::Xrp(_) => true,
        }
    }
}

=======
>>>>>>> bc57e6d4
/// Enum containing the different Transaction types.
#[derive(Debug, Clone, Serialize, Deserialize, Display, PartialEq, Eq)]
pub enum TransactionType {
    AccountDelete,
    AccountSet,
    CheckCancel,
    CheckCash,
    CheckCreate,
    DepositPreauth,
    EscrowCancel,
    EscrowCreate,
    EscrowFinish,
    NFTokenAcceptOffer,
    NFTokenBurn,
    NFTokenCancelOffer,
    NFTokenCreateOffer,
    NFTokenMint,
    OfferCancel,
    OfferCreate,
    Payment,
    PaymentChannelClaim,
    PaymentChannelCreate,
    PaymentChannelFund,
    SetRegularKey,
    SignerListSet,
    TicketCreate,
    TrustSet,

    // Psuedo-Transaction types,
    EnableAmendment,
    SetFee,
    UNLModify,
}

/// Represents possible values of the streams query param
/// for subscribe.
#[derive(Debug, Eq, PartialEq, Clone, Serialize, Deserialize, Display)]
#[serde(rename_all = "snake_case")]
pub enum StreamParameter {
    Consensus,
    Ledger,
    Manifests,
    PeerStatus,
    Transactions,
    TransactionsProposed,
    Server,
    Validations,
}

serde_with_tag! {
/// An arbitrary piece of data attached to a transaction. A
/// transaction can have multiple Memo objects as an array
/// in the Memos field.
///
/// Must contain one or more of `memo_data`, `memo_format`,
/// and `memo_type`.
///
/// See Memos Field:
/// `<https://xrpl.org/transaction-common-fields.html#memos-field>`
// `#[derive(Serialize)]` is defined in the macro
#[derive(Debug, PartialEq, Eq, Default, Clone, new)]
#[skip_serializing_none]
pub struct Memo<'a> {
    pub memo_data: Option<&'a str>,
    pub memo_format: Option<&'a str>,
    pub memo_type: Option<&'a str>,
}
}

/// A PathStep represents an individual step along a Path.
#[derive(Debug, Serialize, Deserialize, PartialEq, Eq, Default, Clone, new)]
#[serde(rename_all = "PascalCase")]
pub struct PathStep<'a> {
    account: Option<&'a str>,
    currency: Option<&'a str>,
    issuer: Option<&'a str>,
    r#type: Option<u8>,
    type_hex: Option<&'a str>,
}

/// One Signer in a multi-signature. A multi-signed transaction
/// can have an array of up to 8 Signers, each contributing a
/// signature, in the Signers field.
///
/// See Signers Field:
/// `<https://xrpl.org/transaction-common-fields.html#signers-field>`
#[derive(Debug, Serialize, Deserialize, PartialEq, Eq, Default, Clone, new)]
#[serde(rename_all = "PascalCase")]
pub struct Signer<'a> {
    account: &'a str,
    txn_signature: &'a str,
    signing_pub_key: &'a str,
}

/// Returns a Currency as XRP for the currency, without a value.
fn default_xrp_currency<'a>() -> Currency<'a> {
    Currency::XRP(XRP::new())
}

/// For use with serde defaults.
fn default_true() -> Option<bool> {
    Some(true)
}

/// For use with serde defaults.
fn default_false() -> Option<bool> {
    Some(false)
}

/// For use with serde defaults.
fn default_limit_200() -> Option<u16> {
    Some(200)
}

/// For use with serde defaults.
fn default_limit_300() -> Option<u16> {
    Some(300)
}

/// For use with serde defaults.
fn default_fee_mult_max() -> Option<u32> {
    Some(10)
}

/// For use with serde defaults.
fn default_fee_div_max() -> Option<u32> {
    Some(1)
}

/// Allows creation of a Model object based on a JSON-like
/// dictionary of keys in the JSON format used by the binary
/// codec, or an actual JSON string representing the same data.
pub trait FromXRPL<T> {
    fn from_xrpl(value: T) -> Self;
}

/// For use with serde defaults.
/// TODO Find a better way
impl RequestMethod {
    fn account_channels() -> Self {
        RequestMethod::AccountChannels
    }
    fn account_currencies() -> Self {
        RequestMethod::AccountCurrencies
    }
    fn account_info() -> Self {
        RequestMethod::AccountInfo
    }
    fn account_lines() -> Self {
        RequestMethod::AccountLines
    }
    fn account_nfts() -> Self {
        RequestMethod::AccountNfts
    }
    fn account_objects() -> Self {
        RequestMethod::AccountObjects
    }
    fn account_offers() -> Self {
        RequestMethod::AccountOffers
    }
    fn account_tx() -> Self {
        RequestMethod::AccountTx
    }
    fn book_offers() -> Self {
        RequestMethod::BookOffers
    }
    fn channel_authorize() -> Self {
        RequestMethod::ChannelAuthorize
    }
    fn channel_verify() -> Self {
        RequestMethod::ChannelVerify
    }
    fn deposit_authorization() -> Self {
        RequestMethod::DepositAuthorized
    }
    fn fee() -> Self {
        RequestMethod::Fee
    }
    fn ledger_closed() -> Self {
        RequestMethod::LedgerClosed
    }
    fn ledger_current() -> Self {
        RequestMethod::LedgerCurrent
    }
    fn ledger_data() -> Self {
        RequestMethod::LedgerData
    }
    fn ledger_entry() -> Self {
        RequestMethod::LedgerEntry
    }
    fn ledger() -> Self {
        RequestMethod::Ledger
    }
    fn manifest() -> Self {
        RequestMethod::Manifest
    }
    fn nft_buy_offers() -> Self {
        RequestMethod::NftBuyOffers
    }
    fn nft_sell_offers() -> Self {
        RequestMethod::NftSellOffers
    }
    fn no_ripple_check() -> Self {
        RequestMethod::NoRippleCheck
    }
    fn path_find() -> Self {
        RequestMethod::PathFind
    }
    fn ripple_path_find() -> Self {
        RequestMethod::RipplePathFind
    }
    fn ping() -> Self {
        RequestMethod::Ping
    }
    fn random() -> Self {
        RequestMethod::Random
    }
    fn server_info() -> Self {
        RequestMethod::ServerInfo
    }
    fn server_state() -> Self {
        RequestMethod::ServerState
    }
    fn submit() -> Self {
        RequestMethod::Submit
    }
    fn sign_for() -> Self {
        RequestMethod::SignFor
    }
    fn sign() -> Self {
        RequestMethod::Sign
    }
    fn submit_multisigned() -> Self {
        RequestMethod::SubmitMultisigned
    }
    fn subscribe() -> Self {
        RequestMethod::Subscribe
    }
    fn unsubscribe() -> Self {
        RequestMethod::Unsubscribe
    }
    fn transaction_entry() -> Self {
        RequestMethod::TransactionEntry
    }
    fn tx() -> Self {
        RequestMethod::Tx
    }
}

/// Standard functions for transactions.
pub trait Transaction {
    // TODO: use generic type
    fn has_flag(&self, flag: &Flag) -> bool {
        let _txn_flag = flag;
        false
    }

    fn get_transaction_type(&self) -> TransactionType;
}

pub trait AccountSetError {
    fn _get_tick_size_error(&self) -> Result<(), XRPLAccountSetException>;
    fn _get_transfer_rate_error(&self) -> Result<(), XRPLAccountSetException>;
    fn _get_domain_error(&self) -> Result<(), XRPLAccountSetException>;
    fn _get_clear_flag_error(&self) -> Result<(), XRPLAccountSetException>;
    fn _get_nftoken_minter_error(&self) -> Result<(), XRPLAccountSetException>;
}

pub trait CheckCashError {
    fn _get_amount_and_deliver_min_error(&self) -> Result<(), XRPLCheckCashException>;
}

pub trait DepositPreauthError {
    fn _get_authorize_and_unauthorize_error(&self) -> Result<(), XRPLDepositPreauthException>;
}

pub trait EscrowCreateError {
    fn _get_finish_after_error(&self) -> Result<(), XRPLEscrowCreateException>;
}

pub trait EscrowFinishError {
    fn _get_condition_and_fulfillment_error(&self) -> Result<(), XRPLEscrowFinishException>;
}

pub trait NFTokenAcceptOfferError {
    fn _get_brokered_mode_error(&self) -> Result<(), XRPLNFTokenAcceptOfferException>;
    fn _get_nftoken_broker_fee_error(&self) -> Result<(), XRPLNFTokenAcceptOfferException>;
}

pub trait NFTokenCancelOfferError {
    fn _get_nftoken_offers_error(&self) -> Result<(), XRPLNFTokenCancelOfferException>;
}

pub trait NFTokenCreateOfferError {
    fn _get_amount_error(&self) -> Result<(), XRPLNFTokenCreateOfferException>;
    fn _get_destination_error(&self) -> Result<(), XRPLNFTokenCreateOfferException>;
    fn _get_owner_error(&self) -> Result<(), XRPLNFTokenCreateOfferException>;
}

pub trait NFTokenMintError {
    fn _get_issuer_error(&self) -> Result<(), XRPLNFTokenMintException>;
    fn _get_transfer_fee_error(&self) -> Result<(), XRPLNFTokenMintException>;
    fn _get_uri_error(&self) -> Result<(), XRPLNFTokenMintException>;
}

pub trait PaymentError {
    fn _get_xrp_transaction_error(&self) -> Result<(), XRPLPaymentException>;
    fn _get_partial_payment_error(&self) -> Result<(), XRPLPaymentException>;
    fn _get_exchange_error(&self) -> Result<(), XRPLPaymentException>;
}

pub trait SignerListSetError {
    fn _get_signer_entries_error(&self) -> Result<(), XRPLSignerListSetException>;
    fn _get_signer_quorum_error(&self) -> Result<(), XRPLSignerListSetException>;
}

pub trait UNLModifyError {
    fn _get_unl_modify_error(&self) -> Result<(), XRPLUNLModifyException>;
}

pub trait ChannelAuthorizeError {
    fn _get_field_error(&self) -> Result<(), XRPLChannelAuthorizeException>;
}

pub trait LedgerEntryError {
    fn _get_field_error(&self) -> Result<(), XRPLLedgerEntryException>;
}

/*pub trait SignAndSubmitError {
    fn _get_field_error(&self) -> Result<(), XRPLSignAndSubmitException>;
    fn _get_key_type_error(&self) -> Result<(), XRPLSignAndSubmitException>;
}

pub trait SignForError {
    fn _get_field_error(&self) -> Result<(), XRPLSignForException>;
    fn _get_key_type_error(&self) -> Result<(), XRPLSignForException>;
}

pub trait SignError {
    fn _get_field_error(&self) -> Result<(), XRPLSignException>;
    fn _get_key_type_error(&self) -> Result<(), XRPLSignException>;
}*/

/// For use with serde defaults.
/// TODO Find a better way
impl TransactionType {
    fn account_delete() -> Self {
        TransactionType::AccountDelete
    }
    fn account_set() -> Self {
        TransactionType::AccountSet
    }
    fn check_cancel() -> Self {
        TransactionType::CheckCancel
    }
    fn check_cash() -> Self {
        TransactionType::CheckCash
    }
    fn check_create() -> Self {
        TransactionType::CheckCreate
    }
    fn deposit_preauth() -> Self {
        TransactionType::DepositPreauth
    }
    fn escrow_cancel() -> Self {
        TransactionType::EscrowCancel
    }
    fn escrow_create() -> Self {
        TransactionType::EscrowCreate
    }
    fn escrow_finish() -> Self {
        TransactionType::EscrowFinish
    }
    fn nftoken_accept_offer() -> Self {
        TransactionType::NFTokenAcceptOffer
    }
    fn nftoken_burn() -> Self {
        TransactionType::NFTokenBurn
    }
    fn nftoken_cancel_offer() -> Self {
        TransactionType::NFTokenCancelOffer
    }
    fn nftoken_create_offer() -> Self {
        TransactionType::NFTokenCreateOffer
    }
    fn nftoken_mint() -> Self {
        TransactionType::NFTokenMint
    }
    fn offer_cancel() -> Self {
        TransactionType::OfferCancel
    }
    fn offer_create() -> Self {
        TransactionType::OfferCreate
    }
    fn payment() -> Self {
        TransactionType::Payment
    }
    fn payment_channel_claim() -> Self {
        TransactionType::PaymentChannelClaim
    }
    fn payment_channel_create() -> Self {
        TransactionType::PaymentChannelCreate
    }
    fn payment_channel_fund() -> Self {
        TransactionType::PaymentChannelFund
    }
    fn set_regular_key() -> Self {
        TransactionType::SetRegularKey
    }
    fn signer_list_set() -> Self {
        TransactionType::SignerListSet
    }
    fn ticket_create() -> Self {
        TransactionType::TicketCreate
    }
    fn trust_set() -> Self {
        TransactionType::TrustSet
    }
    fn enable_amendment() -> Self {
        TransactionType::EnableAmendment
    }
    fn set_fee() -> Self {
        TransactionType::SetFee
    }
    fn unl_modify() -> Self {
        TransactionType::UNLModify
    }
}<|MERGE_RESOLUTION|>--- conflicted
+++ resolved
@@ -24,12 +24,7 @@
 pub use model::Model;
 use serde::ser::SerializeMap;
 
-<<<<<<< HEAD
-use crate::_serde::currency_xrp;
-
-=======
 use crate::_serde::HashMap;
->>>>>>> bc57e6d4
 use crate::serde_with_tag;
 
 use crate::models::currency::{Currency, XRP};
@@ -143,103 +138,6 @@
     Ticket,
 }
 
-<<<<<<< HEAD
-/// Specifies a currency.
-#[derive(Debug, Clone, Serialize, Deserialize, PartialEq, Eq)]
-#[serde(untagged)]
-pub enum Currency {
-    /// Specifies an issued currency.
-    IssuedCurrency {
-        currency: Cow<'static, str>,
-        issuer: Cow<'static, str>,
-    },
-    /// Specifies XRP.
-    #[serde(with = "currency_xrp")]
-    Xrp,
-}
-
-impl Default for Currency {
-    fn default() -> Self {
-        Self::Xrp
-    }
-}
-
-impl Currency {
-    /// Check wether the defined currency is XRP.
-    fn is_xrp(&self) -> bool {
-        match self {
-            Currency::IssuedCurrency {
-                currency: _,
-                issuer: _,
-            } => false,
-            Currency::Xrp => true,
-        }
-    }
-}
-
-/// Specifies a currency amount.
-///
-/// See Specifying Currency Amounts:
-/// `<https://xrpl.org/currency-formats.html#specifying-currency-amounts>`
-#[derive(Debug, Clone, Serialize, Deserialize, PartialEq, Eq)]
-#[serde(untagged)]
-pub enum Amount {
-    /// Specifies an amount in an issued currency.
-    IssuedCurrency {
-        currency: Cow<'static, str>,
-        issuer: Cow<'static, str>,
-        value: Cow<'static, str>,
-    },
-    /// Specifies an amount in XRP.
-    Xrp(Cow<'static, str>),
-}
-
-impl Default for Amount {
-    fn default() -> Self {
-        Self::Xrp(Cow::Borrowed("()"))
-    }
-}
-
-impl Amount {
-    /// Returns the specified currency value as `u32`.
-    fn get_value_as_u32(&self) -> u32 {
-        match self {
-            Amount::IssuedCurrency {
-                currency: _,
-                issuer: _,
-                value,
-            } => {
-                let value_as_u32: u32 = value
-                    .as_ref()
-                    .parse()
-                    .expect("Could not parse u32 from `value`");
-                value_as_u32
-            }
-            Amount::Xrp(value) => {
-                let value_as_u32: u32 = value
-                    .as_ref()
-                    .parse()
-                    .expect("Could not parse u32 from `value`");
-                value_as_u32
-            }
-        }
-    }
-
-    /// Check wether the defined currency amount is a XRP amount.
-    fn is_xrp(&self) -> bool {
-        match self {
-            Amount::IssuedCurrency {
-                currency: _,
-                issuer: _,
-                value: _,
-            } => false,
-            Amount::Xrp(_) => true,
-        }
-    }
-}
-
-=======
->>>>>>> bc57e6d4
 /// Enum containing the different Transaction types.
 #[derive(Debug, Clone, Serialize, Deserialize, Display, PartialEq, Eq)]
 pub enum TransactionType {
